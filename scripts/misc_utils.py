--- conflicted
+++ resolved
@@ -11,17 +11,10 @@
 
 import ext.my_functions as my
 
-<<<<<<< HEAD
-PRJCT_KEY = 'uw_photo/Photo_data'
-PRJCT_DIR = '/space/calico/1/users/Harsha/photo-reconstruction/'
-DATA_DIR = os.path.join(PRJCT_DIR, 'data', PRJCT_KEY)
-RESULTS_DIR = os.path.join(PRJCT_DIR, 'results', PRJCT_KEY)
-=======
 PRJCT_KEY = "uw_photo/Photo_data"
 PRJCT_DIR = "/space/calico/1/users/Harsha/photo-reconstruction/"
 DATA_DIR = os.path.join(PRJCT_DIR, "data", PRJCT_KEY)
 RESULTS_DIR = os.path.join(PRJCT_DIR, "results", PRJCT_KEY)
->>>>>>> 9c1405cf
 
 
 def grab_diff_photos(ref_string=None):
@@ -30,16 +23,12 @@
     Args:
         ref_string (str): options include 'image', 'hard', 'soft'
     """
-<<<<<<< HEAD
-    subject_list = sorted(glob.glob(os.path.join(DATA_DIR, '*')))
-=======
     prjct_key = "uw_photo/Photo_data"
     prjct_dir = "/space/calico/1/users/Harsha/photo-reconstruction/"
     data_dir = os.path.join(prjct_dir, "data", prjct_key)
     results_dir = os.path.join(prjct_dir, "results")
 
     subject_list = sorted(glob.glob(os.path.join(data_dir, "*")))
->>>>>>> 9c1405cf
     subject_list = [item for item in subject_list if os.path.isdir(item)]
 
     im_list = []
@@ -50,35 +39,19 @@
                 ref_folder_string = f"ref_{ref_string}_skip_{skip_val}"
                 ref_folder = os.path.join(subject, ref_folder_string)
                 diff_file = glob.glob(
-<<<<<<< HEAD
-                    os.path.join(ref_folder, 'propagated_labels',
-                                 '*difference*'))
-=======
                     os.path.join(ref_folder, "propagated_labels", "*difference*")
                 )
->>>>>>> 9c1405cf
 
                 if len(diff_file) == 0:
                     continue
                 src_file = diff_file[0]
 
-<<<<<<< HEAD
-                print_text = os.path.basename(
-                    subject) + '_' + ref_folder_string
-                image = Image.open(src_file)
-                draw = ImageDraw.Draw(image)
-                draw.text((image.size[0] // 2, 10),
-                          print_text,
-                          fill='white',
-                          align="right")
-=======
                 print_text = os.path.basename(subject) + "_" + ref_folder_string
                 image = Image.open(src_file)
                 draw = ImageDraw.Draw(image)
                 draw.text(
                     (image.size[0] // 2, 10), print_text, fill="white", align="right"
                 )
->>>>>>> 9c1405cf
                 # imagelist is the list with all image filenames
                 im_list.append(image)
 
@@ -87,15 +60,12 @@
     )
 
 
-<<<<<<< HEAD
-=======
 def grab_diff_photos_main():
     """_summary_"""
     for ref in ["hard", "soft", "image"]:
         grab_diff_photos(ref)
 
 
->>>>>>> 9c1405cf
 def return_common_subjects(*args):
     """_summary_
 
@@ -327,22 +297,6 @@
 
 
 def recon_ref_image():
-<<<<<<< HEAD
-    """python version of the make target 'recon_ref_image'
-    """
-    PRJCT_DIR = '/space/calico/1/users/Harsha/photo-reconstruction'
-    OUT_DIR = f'{PRJCT_DIR}/data/uw_photo/Photo_data'
-    DATA_DIR = f'{PRJCT_DIR}/data/uw_photo'
-
-    subjects = [
-        '17-0333', '18-0086', '18-0444', '18-0817', '18-1045', '18-1132',
-        '18-1196', '18-1274', '18-1327', '18-1343', '18-1470', '18-1680',
-        '18-1690', '18-1704', '18-1705', '18-1724', '18-1754', '18-1913',
-        '18-1930', '18-2056', '18-2128', '18-2259', '18-2260', '19-0019',
-        '19-0037', '19-0100', '19-0138', '19-0148'
-    ]
-
-=======
     """python version of the make target 'recon_ref_image'"""
     prjct_dir = "/space/calico/1/users/Harsha/photo-reconstruction"
     OUT_DIR = f"{prjct_dir}/data/uw_photo/Photo_data"
@@ -380,7 +334,6 @@
     ]
 
     subjects = ["19-0019"]
->>>>>>> 9c1405cf
     for skip in range(1, 5):
         for p in subjects:
             command = f"python scripts/3d_photo_reconstruction.py \
@@ -388,14 +341,10 @@
             --input_segmentation_dir {data_dir}/Photo_data/{p}/{p}_MATLAB \
             --ref_mask {data_dir}/FLAIR_Scan_Data/{p}.rotated_masked.mgz \
             --photos_of_posterior_side --allow_z_stretch --slice_thickness 4 --photo_resolution 0.1 \
-<<<<<<< HEAD
-            --output_directory {OUT_DIR}/{p}/ref_image_skip_{skip} --gpu 0 --skip  --multiply_factor {skip}'
-=======
             --output_directory {OUT_DIR}/{p}/ref_image_skip_{skip} \
             --gpu 0 \
             --skip  \
             --multiply_factor {skip}"
->>>>>>> 9c1405cf
 
             os.system(command)
 
